from __future__ import print_function
import argparse
import celery
import celery.states
import celery.events
import collections
from itertools import chain
import logging
import prometheus_client
import signal
import sys
import threading
import time
import json
import os
from celery.utils.objects import FallbackContext
import amqp.exceptions

__VERSION__ = (1, 2, 0, 'final', 0)


def decode_buckets(buckets_list):
    return [float(x) for x in buckets_list.split(',')]


def get_histogram_buckets_from_evn(env_name):
    if env_name in os.environ:
        buckets = decode_buckets(os.environ.get(env_name))
    else:
        buckets = prometheus_client.Histogram.DEFAULT_BUCKETS
    return buckets


DEFAULT_BROKER = os.environ.get('BROKER_URL', 'redis://redis:6379/0')
DEFAULT_ADDR = os.environ.get('DEFAULT_ADDR', '0.0.0.0:8888')
DEFAULT_MAX_TASKS_IN_MEMORY = int(os.environ.get('DEFAULT_MAX_TASKS_IN_MEMORY',
                                                 '10000'))
<<<<<<< HEAD
RUNTIME_HISTOGRAM_BUCKETS = get_histogram_buckets_from_evn('RUNTIME_HISTOGRAM_BUCKET')
LATENCY_HISTOGRAM_BUCKETS = get_histogram_buckets_from_evn('LATENCY_HISTOGRAM_BUCKET')
=======
DEFAULT_QUEUE_LIST = os.environ.get('QUEUE_LIST', [])

>>>>>>> 5d848d1e

LOG_FORMAT = '[%(asctime)s] %(name)s:%(levelname)s: %(message)s'

TASKS = prometheus_client.Gauge(
    'celery_tasks', 'Number of tasks per state', ['state'])
TASKS_NAME = prometheus_client.Gauge(
    'celery_tasks_by_name', 'Number of tasks per state and name',
    ['state', 'name'])
TASKS_RUNTIME = prometheus_client.Histogram(
    'celery_tasks_runtime_seconds', 'Task runtime (seconds)', ['name'], buckets=RUNTIME_HISTOGRAM_BUCKETS)
WORKERS = prometheus_client.Gauge(
    'celery_workers', 'Number of alive workers')
LATENCY = prometheus_client.Histogram(
<<<<<<< HEAD
    'celery_task_latency', 'Seconds between a task is received and started.', buckets=LATENCY_HISTOGRAM_BUCKETS)

=======
    'celery_task_latency', 'Seconds between a task is received and started.')
QUEUE_LENGTH = prometheus_client.Gauge(
    'celery_queue_length', 'Number of tasks in the queue.',
    ['queue_name']
)
>>>>>>> 5d848d1e

class MonitorThread(threading.Thread):
    """
    MonitorThread is the thread that will collect the data that is later
    exposed from Celery using its eventing system.
    """

    def __init__(self, app=None, *args, **kwargs):
        self._app = app
        self.log = logging.getLogger('monitor')
        max_tasks_in_memory = kwargs.pop('max_tasks_in_memory',
                                         DEFAULT_MAX_TASKS_IN_MEMORY)
        self._state = self._app.events.State(
            max_tasks_in_memory=max_tasks_in_memory)
        self._known_states = set()
        self._known_states_names = set()
        self._tasks_started = dict()
        super(MonitorThread, self).__init__(*args, **kwargs)

    def run(self):  # pragma: no cover
        self._monitor()

    def _process_event(self, evt):
        # Events might come in in parallel. Celery already has a lock
        # that deals with this exact situation so we'll use that for now.
        with self._state._mutex:
            if celery.events.group_from(evt['type']) == 'task':
                evt_state = evt['type'][5:]
                try:
                    # Celery 4
                    state = celery.events.state.TASK_EVENT_TO_STATE[evt_state]
                except AttributeError:  # pragma: no cover
                    # Celery 3
                    task = celery.events.state.Task()
                    task.event(evt_state)
                    state = task.state
                if state == celery.states.STARTED:
                    self._observe_latency(evt)
                self._collect_tasks(evt, state)

    def _observe_latency(self, evt):
        try:
            prev_evt = self._state.tasks[evt['uuid']]
        except KeyError:  # pragma: no cover
            pass
        else:
            # ignore latency if it is a retry
            if prev_evt.state == celery.states.RECEIVED:
                LATENCY.observe(
                    evt['local_received'] - prev_evt.local_received)

    def _collect_tasks(self, evt, state):
        if state in celery.states.READY_STATES:
            self._incr_ready_task(evt, state)
        else:
            # add event to list of in-progress tasks
            self._state._event(evt)
        self._collect_unready_tasks()

    def _incr_ready_task(self, evt, state):
        TASKS.labels(state=state).inc()
        try:
            # remove event from list of in-progress tasks
            event = self._state.tasks.pop(evt['uuid'])
            TASKS_NAME.labels(state=state, name=event.name).inc()
            if 'runtime' in evt:
                TASKS_RUNTIME.labels(name=event.name) \
                             .observe(evt['runtime'])
        except (KeyError, AttributeError):  # pragma: no cover
            pass

    def _collect_unready_tasks(self):
        # count unready tasks by state
        cnt = collections.Counter(t.state for t in self._state.tasks.values())
        self._known_states.update(cnt.elements())
        for task_state in self._known_states:
            TASKS.labels(state=task_state).set(cnt[task_state])

        # count unready tasks by state and name
        cnt = collections.Counter(
            (t.state, t.name) for t in self._state.tasks.values() if t.name)
        self._known_states_names.update(cnt.elements())
        for task_state in self._known_states_names:
            TASKS_NAME.labels(
                state=task_state[0],
                name=task_state[1],
            ).set(cnt[task_state])

    def _monitor(self):  # pragma: no cover
        while True:
            try:
                with self._app.connection() as conn:
                    recv = self._app.events.Receiver(conn, handlers={
                        '*': self._process_event,
                    })
                    setup_metrics(self._app)
                    recv.capture(limit=None, timeout=None, wakeup=True)
                    self.log.info("Connected to broker")
            except Exception:
                self.log.exception("Queue connection failed")
                setup_metrics(self._app)
                time.sleep(5)


class WorkerMonitoringThread(threading.Thread):
    celery_ping_timeout_seconds = 5
    periodicity_seconds = 5

    def __init__(self, app=None, *args, **kwargs):
        self._app = app
        self.log = logging.getLogger('workers-monitor')
        super(WorkerMonitoringThread, self).__init__(*args, **kwargs)

    def run(self):  # pragma: no cover
        while True:
            self.update_workers_count()
            time.sleep(self.periodicity_seconds)

    def update_workers_count(self):
        try:
            WORKERS.set(len(self._app.control.ping(
                timeout=self.celery_ping_timeout_seconds)))
        except Exception:  # pragma: no cover
            self.log.exception("Error while pinging workers")


class EnableEventsThread(threading.Thread):
    periodicity_seconds = 5

    def __init__(self, app=None, *args, **kwargs):  # pragma: no cover
        self._app = app
        self.log = logging.getLogger('enable-events')
        super(EnableEventsThread, self).__init__(*args, **kwargs)

    def run(self):  # pragma: no cover
        while True:
            try:
                self.enable_events()
            except Exception:
                self.log.exception("Error while trying to enable events")
            time.sleep(self.periodicity_seconds)

    def enable_events(self):
        self._app.control.enable_events()


class QueueLenghtMonitoringThread(threading.Thread):
    periodicity_seconds = 30

    def __init__(self, app, queue_list):
        # type: (celery.Celery, [str]) -> None
        self.celery_app = app
        self.queue_list = queue_list
        self.connection = self.celery_app.connection_or_acquire()

        if isinstance(self.connection, FallbackContext):
            self.connection = self.connection.fallback()

        super(QueueLenghtMonitoringThread, self).__init__()

    def measure_queues_length(self):
        for queue in self.queue_list:
            try:
                length = self.connection.default_channel.queue_declare(queue=queue, passive=True).message_count
            except (amqp.exceptions.ChannelError,) as e:
                logging.warning("Queue Not Found: {}. Setting its value to zero. Error: {}".format(queue, str(e)))
                length = 0

            self.set_queue_length(queue, length)

    def set_queue_length(self, queue, length):
        QUEUE_LENGTH.labels(queue).set(length)

    def run(self):  # pragma: no cover
        while True:
            self.measure_queues_length()
            time.sleep(self.periodicity_seconds)

def setup_metrics(app):
    """
    This initializes the available metrics with default values so that
    even before the first event is received, data can be exposed.
    """
    WORKERS.set(0)
    try:
        registered_tasks = app.control.inspect().registered_tasks().values()
    except Exception:  # pragma: no cover
        for metric in TASKS.collect():
            for sample in metric.samples:
                TASKS.labels(**sample[1]).set(0)
        for metric in TASKS_NAME.collect():
            for sample in metric.samples:
                TASKS_NAME.labels(**sample[1]).set(0)

    else:
        for state in celery.states.ALL_STATES:
            TASKS.labels(state=state).set(0)
            for task_name in set(chain.from_iterable(registered_tasks)):
                TASKS_NAME.labels(state=state, name=task_name).set(0)


def start_httpd(addr):  # pragma: no cover
    """
    Starts the exposing HTTPD using the addr provided in a separate
    thread.
    """
    host, port = addr.split(':')
    logging.info('Starting HTTPD on {}:{}'.format(host, port))
    prometheus_client.start_http_server(int(port), host)


def shutdown(signum, frame):  # pragma: no cover
    """
    Shutdown is called if the process receives a TERM signal. This way
    we try to prevent an ugly stacktrace being rendered to the user on
    a normal shutdown.
    """
    logging.info("Shutting down")
    sys.exit(0)


def main():  # pragma: no cover
    parser = argparse.ArgumentParser()
    parser.add_argument(
        '--broker', dest='broker', default=DEFAULT_BROKER,
        help="URL to the Celery broker. Defaults to {}".format(DEFAULT_BROKER))
    parser.add_argument(
        '--transport-options', dest='transport_options',
        help=("JSON object with additional options passed to the underlying "
              "transport."))
    parser.add_argument(
        '--addr', dest='addr', default=DEFAULT_ADDR,
        help="Address the HTTPD should listen on. Defaults to {}".format(
            DEFAULT_ADDR))
    parser.add_argument(
        '--enable-events', action='store_true',
        help="Periodically enable Celery events")
    parser.add_argument(
        '--tz', dest='tz',
        help="Timezone used by the celery app.")
    parser.add_argument(
        '--verbose', action='store_true', default=False,
        help="Enable verbose logging")
    parser.add_argument(
        '--max_tasks_in_memory', dest='max_tasks_in_memory',
        default=DEFAULT_MAX_TASKS_IN_MEMORY, type=int,
        help="Tasks cache size. Defaults to {}".format(
            DEFAULT_MAX_TASKS_IN_MEMORY))
    parser.add_argument(
        '--queue-list', dest='queue_list',
        default=DEFAULT_QUEUE_LIST, nargs='+',
        help="Queue List. Will be checked for its length."
    )
    parser.add_argument(
        '--version', action='version',
        version='.'.join([str(x) for x in __VERSION__]))
    opts = parser.parse_args()

    if opts.verbose:
        logging.basicConfig(level=logging.DEBUG, format=LOG_FORMAT)
    else:
        logging.basicConfig(level=logging.INFO, format=LOG_FORMAT)

    signal.signal(signal.SIGINT, shutdown)
    signal.signal(signal.SIGTERM, shutdown)

    if opts.tz:
        os.environ['TZ'] = opts.tz
        time.tzset()

    app = celery.Celery(broker=opts.broker)

    if opts.transport_options:
        try:
            transport_options = json.loads(opts.transport_options)
        except ValueError:
            print("Error parsing broker transport options from JSON '{}'"
                  .format(opts.transport_options), file=sys.stderr)
            sys.exit(1)
        else:
            app.conf.broker_transport_options = transport_options

    setup_metrics(app)

    t = MonitorThread(app=app, max_tasks_in_memory=opts.max_tasks_in_memory)
    t.daemon = True
    t.start()

    w = WorkerMonitoringThread(app=app)
    w.daemon = True
    w.start()

    if opts.queue_list:
        if type(opts.queue_list) == str:
            queue_list = opts.queue_list.split(',')
        else:
            queue_list = opts.queue_list

        q = QueueLenghtMonitoringThread(app=app, queue_list=queue_list)

        q.daemon = True
        q.start()

    e = None
    if opts.enable_events:
        e = EnableEventsThread(app=app)
        e.daemon = True
        e.start()
    start_httpd(opts.addr)
    t.join()
    w.join()
    if e is not None:
        e.join()


if __name__ == '__main__':  # pragma: no cover
    main()<|MERGE_RESOLUTION|>--- conflicted
+++ resolved
@@ -35,13 +35,9 @@
 DEFAULT_ADDR = os.environ.get('DEFAULT_ADDR', '0.0.0.0:8888')
 DEFAULT_MAX_TASKS_IN_MEMORY = int(os.environ.get('DEFAULT_MAX_TASKS_IN_MEMORY',
                                                  '10000'))
-<<<<<<< HEAD
 RUNTIME_HISTOGRAM_BUCKETS = get_histogram_buckets_from_evn('RUNTIME_HISTOGRAM_BUCKET')
 LATENCY_HISTOGRAM_BUCKETS = get_histogram_buckets_from_evn('LATENCY_HISTOGRAM_BUCKET')
-=======
 DEFAULT_QUEUE_LIST = os.environ.get('QUEUE_LIST', [])
-
->>>>>>> 5d848d1e
 
 LOG_FORMAT = '[%(asctime)s] %(name)s:%(levelname)s: %(message)s'
 
@@ -55,16 +51,13 @@
 WORKERS = prometheus_client.Gauge(
     'celery_workers', 'Number of alive workers')
 LATENCY = prometheus_client.Histogram(
-<<<<<<< HEAD
     'celery_task_latency', 'Seconds between a task is received and started.', buckets=LATENCY_HISTOGRAM_BUCKETS)
 
-=======
-    'celery_task_latency', 'Seconds between a task is received and started.')
 QUEUE_LENGTH = prometheus_client.Gauge(
     'celery_queue_length', 'Number of tasks in the queue.',
     ['queue_name']
 )
->>>>>>> 5d848d1e
+
 
 class MonitorThread(threading.Thread):
     """
